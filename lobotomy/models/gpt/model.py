"""Full definition of a decoder-only transformer-based language model, all of it in this single file.

Based on the nanoGPT implementation: https://github.com/karpathy/nanoGPT and
https://github.com/EleutherAI/gpt-neox/tree/main/megatron/model.
"""

from typing import Any, Optional, Tuple
from typing_extensions import Self

import torch
import torch.nn as nn

from litgpt import Config
from litgpt.model import build_rope_cache

from lobotomy.models.gpt.blocks import Block
from lobotomy.modules.embedding import Embedding
from lobotomy.modules.linear import Linear
from lobotomy.modules.rmsnorm import RMSNorm
from lobotomy.modules.layernorm import LayerNorm


class GPT(nn.Module):
    def __init__(self, config: Config) -> None:
        super().__init__()
        assert config.padded_vocab_size is not None
        self.config = config

        self.lm_head = Linear(
            config.n_embd, config.padded_vocab_size, bias=config.lm_head_bias
        )
        self.transformer = nn.ModuleDict(
            dict(
                wte=Embedding(config.padded_vocab_size, config.n_embd),
                h=nn.ModuleList(Block(config) for i in range(config.n_layer)),
                ln_f=self.norm_class(config.n_embd, eps=config.norm_eps),
            )
        )
        self.max_layer = config.n_layer
        self.max_seq_length = self.config.block_size
        self.mask_cache: Optional[torch.Tensor] = None

        # Set current sub-network to super-network
        self.sub_network_n_embd = self.config.n_embd
        self.sub_network_intermediate_size = self.config.intermediate_size
        self.sub_network_num_heads = self.config.n_head
        self.sub_network_n_layers = self.config.n_layer
        self.cos: torch.Tensor
        self.sin: torch.Tensor
        self.random_layers = list(range(self.config.n_layer))
        # self.transformer.wte.weight = self.lm_head.weight # weight tying: TODO: where does litgpt do this?

    @property
    def norm_class(self):
        # `self._norm_class` cannot be the type to keep the config json serializable
        if self.config.norm_class_name == "RMSNorm":
            return RMSNorm
        return LayerNorm

    @property
    def max_seq_length(self) -> int:
        return self._max_seq_length

    @max_seq_length.setter
    def max_seq_length(self, value: int) -> None:
        """
        When doing inference, the sequences used might be shorter than the model's context length.
        This allows setting a smaller number to avoid allocating unused memory
        """
        if value > self.config.block_size:
            raise ValueError(
                f"Cannot attend to {value}, block size is only {self.config.block_size}"
            )
        self._max_seq_length = value
        if not hasattr(self, "cos"):
            # first call
            cos, sin = self.rope_cache()
            self.register_buffer("cos", cos, persistent=False)
            self.register_buffer("sin", sin, persistent=False)
        # override
        elif value != self.cos.size(0):
            self.cos, self.sin = self.rope_cache(device=self.cos.device)
        # the mask and kv cache size will get updated on `set_kv_cache`. we cannot update it here because we don't know
        # if the kv cache is expected

    def reset_parameters(self) -> None:
        # Trigger resetting the rope-cache
        self.cos, self.sin = self.rope_cache(device=self.cos.device)

    def _init_weights(self, module: nn.Module) -> None:
        """Meant to be used with `gpt.apply(gpt._init_weights)`."""
        if isinstance(module, nn.Linear):
            torch.nn.init.normal_(module.weight, mean=0.0, std=0.02)
            if module.bias is not None:
                torch.nn.init.zeros_(module.bias)
        elif isinstance(module, nn.Embedding):
            torch.nn.init.normal_(module.weight, mean=0.0, std=0.02)

    def rope_cache(
        self, device: Optional[torch.device] = None
    ) -> Tuple[torch.Tensor, torch.Tensor]:
        return build_rope_cache(
            seq_len=self.max_seq_length,
            n_elem=self.config.rope_n_elem,
            device=device,
            condense_ratio=self.config.rope_condense_ratio,
            base=self.config.rope_base,
        )

    def set_sub_network(
        self,
        sub_network_n_embd: int,
        sub_network_intermediate_size: list,
        sub_network_num_heads: list,
        sub_network_n_layers: int,
        sample_random_indices: bool = False,
    ) -> None:
        self.sample_random_indices = sample_random_indices
        self.sub_network_n_embd = sub_network_n_embd
        self.sub_network_intermediate_size = sub_network_intermediate_size
        self.sub_network_num_heads = sub_network_num_heads
        self.sub_network_n_layers = sub_network_n_layers
        self.transformer.wte.set_sub_network(
            self.sub_network_n_embd, sample_random_indices
        )
        self.transformer.ln_f.set_sub_network(
            self.sub_network_n_embd, sample_random_indices
        )
        if sample_random_indices and sub_network_n_layers < self.config.n_layer:
            self.random_layers = torch.randperm(self.config.n_layer)[
                :sub_network_n_layers
            ]
        else:
            self.random_layers = list(range(self.sub_network_n_layers))

        for i, j in enumerate(self.random_layers):
            block = self.transformer.h[j]
            block.set_sub_network(
                sub_network_n_embd,
                sub_network_intermediate_size[i],
                sub_network_num_heads[i],
                sample_random_indices,
            )
        self.lm_head.set_sub_network(
            sub_network_n_embd, self.config.padded_vocab_size, sample_random_indices
        )

    def select_sub_network(self, config):
        self.set_sub_network(
            config["embed_dim"],
            [config["mlp_ratio"] * config["embed_dim"] for i in range(config["depth"])],
            [config["num_heads"] for i in range(config["depth"])],
            config["depth"],
        )

    def reset_super_network(self):
        self.sub_network_n_embd = self.config.n_embd
        self.sub_network_intermediate_size = self.config.intermediate_size
        self.sub_network_num_heads = self.config.n_head
        self.sub_network_n_layers = self.config.n_layer
        self.transformer.wte.reset_super_network()
        self.transformer.ln_f.reset_super_network()
        for i in range(self.config.n_layer):
            block = self.transformer.h[i]
            block.reset_super_network()
        self.lm_head.reset_super_network()

    def process_rope_cache(self, cos, sin, input_pos, T):
        if input_pos is not None:  # use the kv cache
            cos = cos.index_select(0, input_pos)
            sin = sin.index_select(0, input_pos)
            if self.mask_cache is None:
                raise TypeError("You need to call `gpt.set_kv_cache()`")
            mask = self.mask_cache.index_select(2, input_pos)
        else:
            cos = cos[:T]
            sin = sin[:T]
            mask = None
        return cos, sin, mask

    def forward(
        self, idx: torch.Tensor, input_pos: Optional[torch.Tensor] = None
    ) -> torch.Tensor:
        T = idx.size(1)
        if self.max_seq_length < T:
            raise ValueError(
                f"Cannot forward sequence of length {T}, max seq length is only {self.max_seq_length}."
            )

        x = self.transformer.wte(idx)  # token embeddings of shape (b, t, n_embd)
        if self.config.scale_embeddings:
            x = x * (
                self.sub_network_n_embd**0.5
            )  # TODO: forward is only implemented due to change in this line

<<<<<<< HEAD
        for i, j in enumerate(self.random_layers):
            block = self.transformer.h[j]
            if isinstance(self.sub_network_num_heads, list):
                cos, sin = build_rope_cache(
                    T,
                    n_elem=int(
                        self.config.rotary_percentage
                        * (self.sub_network_n_embd // self.sub_network_num_heads[i])
                    ),
                )
=======
        for i, block in enumerate(self.transformer.h):
            if i < self.sub_network_n_layers:
                if not self.config.fix_head_size:
                    if isinstance(self.sub_network_num_heads, list):
                        cos, sin = build_rope_cache(
                            T,
                            n_elem=int(
                                self.config.rotary_percentage
                                * (
                                    self.sub_network_n_embd
                                    // self.sub_network_num_heads[i]
                                )
                            ),
                        )
                    else:
                        cos, sin = build_rope_cache(
                            T,
                            n_elem=int(
                                self.config.rotary_percentage
                                * (
                                    self.sub_network_n_embd
                                    // self.sub_network_num_heads
                                )
                            ),
                        )
                else:
                    cos, sin = build_rope_cache(
                        T,
                        n_elem=int(
                            self.config.rotary_percentage * (self.config.head_size)
                        ),
                    )

                cos, sin, mask = self.process_rope_cache(cos, sin, input_pos, T)
                x = block(x, cos, sin, mask, input_pos)
>>>>>>> c36cc9b3
            else:
                cos, sin = build_rope_cache(
                    T,
                    n_elem=int(
                        self.config.rotary_percentage
                        * (self.sub_network_n_embd // self.sub_network_num_heads)
                    ),
                )
            cos, sin, mask = self.process_rope_cache(cos, sin, input_pos, T)
            x = block(x, cos, sin, mask, input_pos)
        x = self.transformer.ln_f(x)
        return self.lm_head(x)  # (b, t, vocab_size)

    @classmethod
    def from_name(cls, name: str, **kwargs: Any) -> Self:
        return cls(Config.from_name(name, **kwargs))

    def set_kv_cache(
        self,
        batch_size: int,
        rope_cache_length: Optional[int] = None,
        device: Optional[torch.device] = None,
        dtype: Optional[torch.dtype] = None,
    ) -> None:
        if rope_cache_length is None:
            rope_cache_length = self.cos.size(-1)
        max_seq_length = self.max_seq_length

        # initialize the kv cache for all blocks
        for block in self.transformer.h:
            block.attn.kv_cache = block.attn.build_kv_cache(
                batch_size, max_seq_length, rope_cache_length, device, dtype
            )

        if self.mask_cache is None or self.mask_cache.size(3) != self.max_seq_length:
            # passing `attn_mask` to SDPA disables the flash implementation. since we only need the mask
            # for the kv-cache support (only during inference), we only create it in that situation
            self.mask_cache = build_mask_cache(self.max_seq_length, device)

    def clear_kv_cache(self) -> None:
        self.mask_cache = None
        # for block in self.transformer.h:
        #    block.attn.kv_cache = None


def build_mask_cache(
    max_seq_length: int, device: Optional[torch.device] = None
) -> torch.Tensor:
    ones = torch.ones((max_seq_length, max_seq_length), device=device, dtype=torch.bool)
    return torch.tril(ones).unsqueeze(0).unsqueeze(0)<|MERGE_RESOLUTION|>--- conflicted
+++ resolved
@@ -192,64 +192,33 @@
             x = x * (
                 self.sub_network_n_embd**0.5
             )  # TODO: forward is only implemented due to change in this line
-
-<<<<<<< HEAD
         for i, j in enumerate(self.random_layers):
             block = self.transformer.h[j]
-            if isinstance(self.sub_network_num_heads, list):
-                cos, sin = build_rope_cache(
-                    T,
-                    n_elem=int(
-                        self.config.rotary_percentage
-                        * (self.sub_network_n_embd // self.sub_network_num_heads[i])
-                    ),
-                )
-=======
-        for i, block in enumerate(self.transformer.h):
-            if i < self.sub_network_n_layers:
-                if not self.config.fix_head_size:
-                    if isinstance(self.sub_network_num_heads, list):
-                        cos, sin = build_rope_cache(
-                            T,
-                            n_elem=int(
-                                self.config.rotary_percentage
-                                * (
-                                    self.sub_network_n_embd
-                                    // self.sub_network_num_heads[i]
-                                )
-                            ),
-                        )
-                    else:
-                        cos, sin = build_rope_cache(
-                            T,
-                            n_elem=int(
-                                self.config.rotary_percentage
-                                * (
-                                    self.sub_network_n_embd
-                                    // self.sub_network_num_heads
-                                )
-                            ),
-                        )
+            if not self.config.fix_head_size:
+                if isinstance(self.sub_network_num_heads, list):
+                    cos, sin = build_rope_cache(
+                        T,
+                        n_elem=int(
+                            self.config.rotary_percentage
+                            * (self.sub_network_n_embd // self.sub_network_num_heads[i])
+                        ),
+                    )
                 else:
                     cos, sin = build_rope_cache(
                         T,
                         n_elem=int(
-                            self.config.rotary_percentage * (self.config.head_size)
+                            self.config.rotary_percentage
+                            * (self.sub_network_n_embd // self.sub_network_num_heads)
                         ),
                     )
-
-                cos, sin, mask = self.process_rope_cache(cos, sin, input_pos, T)
-                x = block(x, cos, sin, mask, input_pos)
->>>>>>> c36cc9b3
             else:
                 cos, sin = build_rope_cache(
                     T,
-                    n_elem=int(
-                        self.config.rotary_percentage
-                        * (self.sub_network_n_embd // self.sub_network_num_heads)
-                    ),
+                    n_elem=int(self.config.rotary_percentage * (self.config.head_size)),
                 )
+
             cos, sin, mask = self.process_rope_cache(cos, sin, input_pos, T)
+
             x = block(x, cos, sin, mask, input_pos)
         x = self.transformer.ln_f(x)
         return self.lm_head(x)  # (b, t, vocab_size)
